"""
Shared tools for both the SingleAgent and ArchitectAgent.
Contains common tools used by both agents to avoid duplication.
"""

import os
import json
import logging
import asyncio
import shlex
from datetime import datetime
from typing import List, Optional, Dict, Any, Tuple, cast
from typing_extensions import Annotated

from pydantic import BaseModel, Field
from logging.handlers import RotatingFileHandler

from agents import function_tool, RunContextWrapper
from The_Agents.context_data import EnhancedContextData
from The_Agents.shared_context_manager import SharedContextManager, TaskPriority
from The_Agents.workflows import WorkflowOrchestrator

# Configure logger for shared tools
shared_logger = logging.getLogger("SharedTools")
shared_logger.setLevel(logging.DEBUG)
# Ensure the logs directory exists
os.makedirs("logs", exist_ok=True)
# rotating file handler
shared_handler = RotatingFileHandler('logs/shared_tools.log', maxBytes=10*1024*1024, backupCount=3)
shared_handler.setLevel(logging.DEBUG)
shared_handler.setFormatter(logging.Formatter('%(asctime)s %(levelname)s %(message)s'))
shared_logger.addHandler(shared_handler)
shared_logger.propagate = False
# alias shared_logger as logger for use in function implementations
logger = shared_logger

# Simple module-level cache for file reads keyed by absolute path
# Each entry stores mtime, size, content, and metadata
_file_cache: Dict[str, Dict[str, Any]] = {}

# Shared utility functions for tracking entities in context
def track_file_entity(ctx, file_path, content):
    """
    Track a file entity in the agent's context and set it as current file.
    """
    ctx.track_entity(
        entity_type="file",
        value=file_path,
        metadata={"content_preview": content[:100] if content else None}
    )
    ctx.current_file = file_path

def track_command_entity(ctx, command, output):
    """
    Track a command entity in the agent's context.
    """
    ctx.track_entity(
        entity_type="command",
        value=command,
        metadata={"output_preview": output[:100] if output else None}
    )

# Shared Pydantic models for tool parameters
class GetContextParams(BaseModel):
    """Parameters for getting the context information."""
    include_details: bool = Field(description="Whether to include detailed information")

class GetContextResponse(BaseModel):
    """Response model for the get_context_response tool."""
    chat_history: str = Field(description="Summary of recent chat history")
    context_summary: str = Field(description="Summary of current context")
    recent_files: list = Field(description="List of recently accessed files")
    recent_commands: list = Field(description="List of recently executed commands")
    token_usage: int = Field(description="Current token usage")
    max_tokens: int = Field(description="Maximum token limit")

class AddManualContextParams(BaseModel):
    """Parameters for manually adding content to the context."""
    file_path: str = Field(description="Path to the file to read and add to context")
    label: Optional[str] = Field(None, description="Optional label for this context item")

class RunCommandParams(BaseModel):
    """Parameters for running shell commands."""
    command: str = Field(description="The command to execute")
    working_dir: Optional[str] = Field(None, description="Directory to execute the command in")
    stream_output: bool = Field(False, description="Stream output to caller in real time")

class FileReadParams(BaseModel):
    """Parameters for reading a file."""
    file_path: str = Field(description="Path to the file to read")

# Cross-agent communication parameter models
class RequestArchitectureReviewParams(BaseModel):
    """Parameters for requesting an architecture review."""
    component: str = Field(description="Component or feature to review")
    description: str = Field(description="Detailed description of what needs review")
    priority: str = Field("medium", description="Priority level (high, medium, low)")
    
    class Config:
        extra = "forbid"

class RequestImplementationParams(BaseModel):
    """Parameters for requesting implementation from code agent."""
    feature: str = Field(description="Feature or component to implement")
    specification: str = Field(description="Detailed specification for implementation")
    priority: str = Field("medium", description="Priority level (high, medium, low)")
    
    class Config:
        extra = "forbid"

class ShareInsightParams(BaseModel):
    """Parameters for sharing an insight with the other agent."""
    insight: str = Field(description="The insight to share")
    category: str = Field(description="Category (architecture, bug, optimization, security, etc.)")
    
    class Config:
        extra = "forbid"

class RecordArchitecturalDecisionParams(BaseModel):
    """Parameters for recording an architectural decision."""
    decision: str = Field(description="The architectural decision")
    rationale: str = Field(description="Why this decision was made")
    
    class Config:
        extra = "forbid"

class GetCollaborationStatusParams(BaseModel):
    """Parameters for getting collaboration status."""
    verbose: bool = Field(False, description="Whether to include detailed information")
    
    class Config:
        extra = "forbid"

# Workflow parameter models
class StartFeatureWorkflowParams(BaseModel):
    """Parameters for starting a feature implementation workflow."""
    feature_name: str = Field(description="Name of the feature to implement")
    requirements: str = Field(description="Detailed requirements for the feature")
    
    class Config:
        extra = "forbid"

class StartBugfixWorkflowParams(BaseModel):
    """Parameters for starting a bug fix workflow."""
    bug_description: str = Field(description="Description of the bug to fix")
    
    class Config:
        extra = "forbid"

class StartRefactorWorkflowParams(BaseModel):
    """Parameters for starting a refactoring workflow."""
    component: str = Field(description="Component or module to refactor")
    refactoring_goals: str = Field(description="Goals and objectives for the refactoring")
    
    class Config:
        extra = "forbid"

class GetWorkflowStatusParams(BaseModel):
    """Parameters for getting workflow status."""
    workflow_id: str = Field(description="ID of the workflow to check")
    
    class Config:
        extra = "forbid"

# Shared tool implementations
@function_tool
async def get_context_response(wrapper: RunContextWrapper[EnhancedContextData]) -> GetContextResponse:
    """
    Get the current context information including:
    - Chat history
    - Recent files
    - Recent commands
    - Context summary
    - Token usage

    Use this to understand the conversation context and project state.
    
    Returns:
        Context information
    """
    # pull the actual context out of the wrapper
    ctx = wrapper.context

    # Get recent entities
    recent_files = [e.value for e in ctx.get_recent_entities(entity_type="file", limit=5)]
    recent_commands = [e.value for e in ctx.get_recent_entities(entity_type="command", limit=5)]
    
    # Get token usage information
    token_usage = ctx.token_count
    max_tokens = ctx.max_tokens
    
    return GetContextResponse(
        chat_history=ctx.get_chat_summary(),
        context_summary=ctx.get_context_summary(),
        recent_files=recent_files,
        recent_commands=recent_commands,
        token_usage=token_usage,
        max_tokens=max_tokens
    )

@function_tool
async def add_manual_context(wrapper: RunContextWrapper[EnhancedContextData], params: AddManualContextParams) -> str:
    """
    Add manual context from a file that will be persisted across sessions.
    
    This tool reads a file and adds its content to the agent's context. The content
    will be available to the agent in future sessions, allowing you to build up a
    persistent knowledge base.
    
    Args:
        file_path: Path to the file to read and add to context
        label: Optional label for this context item. If not provided, one will be generated from the file name
        
    Returns:
        Summary of the added context
    """
    if logger.isEnabledFor(logging.DEBUG):
        logger.debug("add_manual_context params=%s", params.model_dump())
    
    try:
        # Use read_file to leverage caching and tracking
        result = await read_file(wrapper, FileReadParams(file_path=params.file_path))
        if "error" in result:
            return f"Error: {result['error']}"

        content = result["content"]
        if not content:
            return f"Error: Empty file at {params.file_path}"

        # Add to context
        label = wrapper.context.add_manual_context(
            content=content,
            source=params.file_path,
            label=params.label
        )

        # Return success message
        tokens = wrapper.context.count_tokens(content)
        return f"Successfully added context from {params.file_path} with label '{label}' ({tokens} tokens)"

    except Exception as e:
        logger.error(f"Error adding manual context: {str(e)}", exc_info=True)
        return f"Error adding context: {str(e)}"

@function_tool
async def run_command(wrapper: RunContextWrapper[EnhancedContextData], params: RunCommandParams) -> str:
    """
    Run a shell command and return its output.
    
    This tool allows executing system commands from the agent.
    
    Args:
        command: The command to execute
        working_dir: Optional directory to execute the command in (defaults to current directory)
        
    Returns:
        Command output (stdout and stderr)
    """
    if logger.isEnabledFor(logging.DEBUG):
        logger.debug("run_command params=%s", params.model_dump())
    working_dir = params.working_dir if params.working_dir is not None else os.getcwd()
    try:
        proc = await asyncio.create_subprocess_exec(
            *shlex.split(params.command),
            cwd=working_dir,
            stdout=asyncio.subprocess.PIPE,
            stderr=asyncio.subprocess.PIPE,
        )

        stdout_lines: List[str] = []
        stderr_lines: List[str] = []

        async def _read_stream(stream: asyncio.StreamReader, collector: List[str]):
            while True:
                line = await stream.readline()
                if not line:
                    break
                text = line.decode()
                collector.append(text)
                if params.stream_output:
                    # Stream output incrementally to caller
                    print(text, end="", flush=True)

        stdout_task = asyncio.create_task(_read_stream(proc.stdout, stdout_lines))
        stderr_task = asyncio.create_task(_read_stream(proc.stderr, stderr_lines))

        await asyncio.gather(stdout_task, stderr_task)
        await proc.wait()

        output = "".join(stdout_lines)
        if stderr_lines:
            output += f"\nSTDERR:\n{''.join(stderr_lines)}"
        if not output:
            output = "Command executed successfully with no output."

        # Track command entity in context
        track_command_entity(wrapper.context, params.command, output)
        if logger.isEnabledFor(logging.DEBUG):
            logger.debug("run_command output=%s", output)
        return output
    except Exception as e:
        if logger.isEnabledFor(logging.DEBUG):
            logger.debug("run_command error=%s", e)
        return f"Error executing command: {str(e)}"

@function_tool
async def read_file(wrapper: RunContextWrapper[EnhancedContextData], params: FileReadParams) -> Dict[str, Any]:
    """
    Read a file and return its contents with metadata.
    
    This tool reads the content of a file and tracks it in the agent's context.
    It's useful for understanding code, configuration files, and documentation.
    
    Args:
        file_path: Path to the file to read
        
    Returns:
        Dictionary containing file content and metadata
    """
    if logger.isEnabledFor(logging.DEBUG):
        logger.debug("read_file params=%s", params.model_dump())
    
    try:
        # Normalize path - handle relative paths automatically
        file_path = params.file_path
        if not os.path.isabs(file_path):
            file_path = os.path.abspath(os.path.join(os.getcwd(), file_path))
            logger.info(f"Converted relative path to absolute: {file_path}")
        
        file_path = os.path.normpath(file_path)
        
        # Check if file exists
        if not os.path.exists(file_path):
            return {"error": f"Path not found: {file_path}"}
            
        if not os.path.isfile(file_path):
            return {"error": f"Not a file (possibly a directory): {file_path}."}
        
        # Get file stats
        file_stats = os.stat(file_path)
        file_size = file_stats.st_size

        # Check file size (limit to reasonable size to prevent resource issues)
        if file_size > 5 * 1024 * 1024:
            return {"error": f"File too large ({file_size / 1024 / 1024:.2f} MB). Maximum size is 5 MB."}

        # Check cache: reuse content and metadata if unchanged
        cached = False
        cache_entry = _file_cache.get(file_path)
        if cache_entry and cache_entry["mtime"] == file_stats.st_mtime and cache_entry["size"] == file_size:
            content = cache_entry["content"]
            metadata = cache_entry["metadata"]
            cached = True
        else:
            # Read file with proper error handling
            try:
                with open(file_path, 'r', encoding='utf-8', errors='replace') as f:
                    content = f.read()
            except UnicodeDecodeError:
                return {"error": f"Could not decode file as text: {file_path}. This may be a binary file."}
            except PermissionError:
                return {"error": f"Permission denied when reading file: {file_path}"}

            # Get file extension
            _, file_extension = os.path.splitext(file_path)
            file_extension = file_extension.lower()

            metadata = {
                "file_path": file_path,
                "file_name": os.path.basename(file_path),
                "file_size": file_size,
                "file_extension": file_extension,
                "last_modified": datetime.fromtimestamp(file_stats.st_mtime).isoformat(),
                "token_count": wrapper.context.count_tokens(content),
                "line_count": content.count('\n') + 1
            }

            _file_cache[file_path] = {
                "mtime": file_stats.st_mtime,
                "size": file_size,
                "content": content,
                "metadata": metadata,
            }

        # Track file in context using content (cached or new)
        track_file_entity(wrapper.context, file_path, content)
<<<<<<< HEAD

        result = {"content": content, "metadata": metadata}

        logger.debug(json.dumps({"tool": "read_file", "result_size": len(content), "cached": cached}))
=======
        
        # Create metadata
        metadata = {
            "file_path": file_path,
            "file_name": os.path.basename(file_path),
            "file_size": file_size,
            "file_extension": file_extension,
            "last_modified": datetime.fromtimestamp(file_stats.st_mtime).isoformat(),
            "token_count": wrapper.context.count_tokens(content),
            "line_count": content.count('\n') + 1
        }
        
        # Return result
        result = {
            "content": content,
            "metadata": metadata
        }

        if logger.isEnabledFor(logging.DEBUG):
            logger.debug("read_file result_size=%d", len(content))
>>>>>>> 95667a78
        return result
    
    except Exception as e:
        logger.error(f"Error in read_file: {str(e)}", exc_info=True)
        return {"error": f"Error reading file: {str(e)}"}

@function_tool
async def get_context(wrapper: RunContextWrapper[EnhancedContextData], params: GetContextParams) -> str:
    """
    Get a human-readable summary of the current context.
    
    Args:
        include_details: Whether to include detailed information
        
    Returns:
        String summary of current context
    """
    if logger.isEnabledFor(logging.DEBUG):
        logger.debug("get_context params=%s", params.model_dump())
    context = wrapper.context
    info = [
        f"Working directory: {context.working_directory}",
    ]
    if context.current_file:
        info.append(f"Current file: {context.current_file}")
    
    # Add chat history to context information
    if hasattr(context, 'chat_messages') and context.chat_messages:
        info.append("\nRecent Chat History:")
        # Show the last 5 messages or all if fewer
        history_to_show = (
            context.chat_messages[-5:]
            if len(context.chat_messages) > 5
            else context.chat_messages
        )
        for msg in history_to_show:
            # support both simple tuples and richer objects
            if isinstance(msg, tuple) and len(msg) >= 2:
                # tell the type‐checker this is a 2‑tuple so msg[0]/msg[1] is OK
                tmsg = cast(Tuple[Any, Any], msg)
                role = tmsg[0]
                content = tmsg[1]
            else:
                role = getattr(msg, 'role', 'unknown')
                content = getattr(msg, 'content', str(msg))
            # truncate long messages
            if len(content) > 100:
                content = content[:97] + "..."
            info.append(f"- {role.capitalize()}: {content}")
    
    # Add manual context items
    if hasattr(context, 'manual_context_items') and context.manual_context_items:
        info.append("\nManual Context Items:")
        for i, item in enumerate(context.manual_context_items):
            # Format timestamp
            time_str = datetime.fromtimestamp(item.timestamp).strftime("%Y-%m-%d %H:%M:%S")
            # Create a preview of the content
            content_preview = item.content[:50] + "..." if len(item.content) > 50 else item.content
            info.append(f"- {item.label} ({time_str}, {item.token_count} tokens): {content_preview}")
    
    if params.include_details:
        info.append("\nMemory items:")
        for item in context.memory_items:
            ts = item.timestamp.strftime("%H:%M:%S")
            info.append(f"- {item.item_type}: {item.content} (at {ts})")
    else:
        summary = context.get_memory_summary()
        if summary:
            info.append(summary)

    result = "\n".join(info)
    if logger.isEnabledFor(logging.DEBUG):
        logger.debug("get_context output_length=%d", len(result))
    return result

# Cross-agent communication tools
@function_tool
async def request_architecture_review(wrapper: RunContextWrapper[EnhancedContextData], params: RequestArchitectureReviewParams) -> str:
    """
    Request an architecture review from the Architect Agent.
    
    Use this when you need architectural guidance or validation for your implementation.
    The Architect Agent will analyze the component and provide design recommendations.
    
    Args:
        component: Component or feature to review
        description: Detailed description of what needs review
        context: Additional context for the review
        priority: Priority level (high, medium, low)
        
    Returns:
        Confirmation message with task ID
    """
    if logger.isEnabledFor(logging.DEBUG):
        logger.debug("request_architecture_review params=%s", params.model_dump())
    
    # Get the shared context manager from metadata
    shared_manager = wrapper.context.metadata.get("shared_manager")
    if not shared_manager:
        return "Error: Shared context manager not available. Please ensure the system is properly initialized."
    
    # Get current agent name from context
    current_agent = wrapper.context.metadata.get("agent_name", "code")
    
    # Create task for architect
    task_id = shared_manager.add_task(
        target_agent="architect",
        task=f"Architecture review requested for {params.component}: {params.description}",
        created_by=current_agent,
        priority=TaskPriority(params.priority),
        context={}
    )
    
    return f"Architecture review requested successfully. Task ID: {task_id}. Switch to Architect Agent (!architect) to process this request."

@function_tool
async def request_implementation(wrapper: RunContextWrapper[EnhancedContextData], params: RequestImplementationParams) -> str:
    """
    Request implementation from the Code Agent.
    
    Use this when architectural design is complete and you need the Code Agent
    to implement a specific feature or component.
    
    Args:
        feature: Feature or component to implement
        specification: Detailed specification for implementation
        architectural_constraints: Architectural constraints to follow
        priority: Priority level (high, medium, low)
        
    Returns:
        Confirmation message with task ID
    """
    if logger.isEnabledFor(logging.DEBUG):
        logger.debug("request_implementation params=%s", params.model_dump())
    
    # Get the shared context manager from metadata
    shared_manager = wrapper.context.metadata.get("shared_manager")
    if not shared_manager:
        return "Error: Shared context manager not available. Please ensure the system is properly initialized."
    
    # Get current agent name from context
    current_agent = wrapper.context.metadata.get("agent_name", "architect")
    
    # Create task for code agent
    context = {
        "specification": params.specification
    }
    
    task_id = shared_manager.add_task(
        target_agent="code",
        task=f"Implement {params.feature}",
        created_by=current_agent,
        priority=TaskPriority(params.priority),
        context=context
    )
    
    return f"Implementation task created successfully. Task ID: {task_id}. Switch to Code Agent (!code) to implement this feature."

@function_tool
async def share_insight(wrapper: RunContextWrapper[EnhancedContextData], params: ShareInsightParams) -> str:
    """
    Share an insight or discovery with the other agent.
    
    Use this to communicate important findings, bugs, optimizations, or design
    patterns that the other agent should be aware of.
    
    Args:
        insight: The insight to share
        category: Category (architecture, bug, optimization, security, etc.)
        related_files: Related file paths
        metadata: Additional metadata
        
    Returns:
        Confirmation message with insight ID
    """
    if logger.isEnabledFor(logging.DEBUG):
        logger.debug("share_insight params=%s", params.model_dump())
    
    # Get the shared context manager from metadata
    shared_manager = wrapper.context.metadata.get("shared_manager")
    if not shared_manager:
        return "Error: Shared context manager not available. Please ensure the system is properly initialized."
    
    # Get current agent name from context
    current_agent = wrapper.context.metadata.get("agent_name", "unknown")
    
    # Add insight
    insight_id = shared_manager.add_insight(
        agent=current_agent,
        insight=params.insight,
        category=params.category,
        metadata={},
        related_files=[]
    )
    
    return f"Insight shared successfully. ID: {insight_id}. The other agent will see this insight when they check collaboration status."

@function_tool
async def record_architectural_decision(wrapper: RunContextWrapper[EnhancedContextData], params: RecordArchitecturalDecisionParams) -> str:
    """
    Record an important architectural decision.
    
    Use this to document architectural decisions that will affect the implementation.
    These decisions will be available to both agents and help maintain consistency.
    
    Args:
        decision: The architectural decision
        rationale: Why this decision was made
        affected_components: Components affected by this decision
        constraints: Constraints considered
        
    Returns:
        Confirmation message with decision ID
    """
    if logger.isEnabledFor(logging.DEBUG):
        logger.debug("record_architectural_decision params=%s", params.model_dump())
    
    # Get the shared context manager from metadata
    shared_manager = wrapper.context.metadata.get("shared_manager")
    if not shared_manager:
        return "Error: Shared context manager not available. Please ensure the system is properly initialized."
    
    # Record decision
    decision_id = shared_manager.add_architectural_decision(
        decision=params.decision,
        rationale=params.rationale,
        affected_components=[],
        constraints=[]
    )
    
    return f"Architectural decision recorded successfully. ID: {decision_id}. This decision will guide future implementations."

@function_tool
async def get_collaboration_status(wrapper: RunContextWrapper[EnhancedContextData], params: GetCollaborationStatusParams) -> str:
    """
    Get the current collaboration status between agents.
    
    Shows pending tasks, recent insights, architectural decisions, and active workflows.
    Use this to understand what work is pending and what the other agent has discovered.
    
    Args:
        verbose: Whether to include detailed information
        
    Returns:
        Collaboration status summary
    """
    if logger.isEnabledFor(logging.DEBUG):
        logger.debug("get_collaboration_status params=%s", params.model_dump())
    
    # Get the shared context manager from metadata
    shared_manager = wrapper.context.metadata.get("shared_manager")
    if not shared_manager:
        return "Error: Shared context manager not available. Please ensure the system is properly initialized."
    
    # Get current agent name
    current_agent = wrapper.context.metadata.get("agent_name", "unknown")
    
    # Get summary
    summary = shared_manager.get_collaboration_summary()
    
    # Build response
    lines = ["=== Collaboration Status ==="]
    
    # Pending tasks for current agent
    pending_tasks = shared_manager.get_pending_tasks(current_agent)
    if pending_tasks:
        lines.append(f"\n📋 Pending Tasks for You ({len(pending_tasks)}):")
        for task in pending_tasks[:5]:  # Show first 5
            lines.append(f"  - [{task.priority.upper()}] {task.task} (from {task.created_by})")
            if params.verbose and task.context:
                lines.append(f"    Context: {json.dumps(task.context, indent=4)}")
    else:
        lines.append("\n✅ No pending tasks for you")
    
    # Overall task statistics
    lines.append(f"\n📊 Task Statistics:")
    lines.append(f"  - Total tasks: {summary['total_tasks']}")
    lines.append(f"  - Completed: {summary['completed_tasks']}")
    for agent, count in summary.get('pending_tasks_by_agent', {}).items():
        lines.append(f"  - Pending for {agent}: {count}")
    
    # Recent insights
    if summary['recent_insights']:
        lines.append(f"\n💡 Recent Insights ({summary['total_insights']} total):")
        for insight in summary['recent_insights']:
            lines.append(f"  - {insight}")
    
    # Architectural decisions
    if summary['architectural_decisions'] > 0:
        lines.append(f"\n🏗️  Architectural Decisions: {summary['architectural_decisions']}")
        if params.verbose:
            decisions = shared_manager.get_architectural_decisions()[:3]
            for decision in decisions:
                lines.append(f"  - {decision.decision}")
                lines.append(f"    Rationale: {decision.rationale}")
    
    # Active workflows
    if summary['active_workflows'] > 0:
        lines.append(f"\n🔄 Active Workflows: {summary['active_workflows']}")
    
    return "\n".join(lines)

# Workflow orchestration tools
@function_tool
async def start_feature_workflow(wrapper: RunContextWrapper[EnhancedContextData], params: StartFeatureWorkflowParams) -> str:
    """
    Start a feature implementation workflow.
    
    This creates a multi-step workflow that coordinates between Architect and Code agents
    to implement a new feature from design to completion.
    
    Args:
        feature_name: Name of the feature to implement
        requirements: Detailed requirements for the feature
        
    Returns:
        Workflow ID and confirmation message
    """
    if logger.isEnabledFor(logging.DEBUG):
        logger.debug("start_feature_workflow params=%s", params.model_dump())
    
    # Get the workflow orchestrator from metadata
    orchestrator = wrapper.context.metadata.get("workflow_orchestrator")
    if not orchestrator:
        return "Error: Workflow orchestrator not available. Please ensure the system is properly initialized."
    
    # Create workflow
    workflow_id = orchestrator.create_workflow(
        workflow_type="feature",
        feature_name=params.feature_name,
        requirements=params.requirements
    )
    
    return f"Feature implementation workflow started successfully. Workflow ID: {workflow_id}. Check !collab or get_collaboration_status to see progress."

@function_tool
async def start_bugfix_workflow(wrapper: RunContextWrapper[EnhancedContextData], params: StartBugfixWorkflowParams) -> str:
    """
    Start a bug fix workflow.
    
    This creates a multi-step workflow that coordinates analysis and fixing of bugs
    with architectural guidance.
    
    Args:
        bug_description: Description of the bug to fix
        
    Returns:
        Workflow ID and confirmation message
    """
    if logger.isEnabledFor(logging.DEBUG):
        logger.debug("start_bugfix_workflow params=%s", params.model_dump())
    
    # Get the workflow orchestrator from metadata
    orchestrator = wrapper.context.metadata.get("workflow_orchestrator")
    if not orchestrator:
        return "Error: Workflow orchestrator not available. Please ensure the system is properly initialized."
    
    # Create workflow
    workflow_id = orchestrator.create_workflow(
        workflow_type="bugfix",
        bug_description=params.bug_description
    )
    
    return f"Bug fix workflow started successfully. Workflow ID: {workflow_id}. Check !collab or get_collaboration_status to see progress."

@function_tool
async def start_refactor_workflow(wrapper: RunContextWrapper[EnhancedContextData], params: StartRefactorWorkflowParams) -> str:
    """
    Start a code refactoring workflow.
    
    This creates a multi-step workflow that coordinates code refactoring
    with architectural guidance and planning.
    
    Args:
        component: Component or module to refactor
        refactoring_goals: Goals and objectives for the refactoring
        
    Returns:
        Workflow ID and confirmation message
    """
    if logger.isEnabledFor(logging.DEBUG):
        logger.debug("start_refactor_workflow params=%s", params.model_dump())
    
    # Get the workflow orchestrator from metadata
    orchestrator = wrapper.context.metadata.get("workflow_orchestrator")
    if not orchestrator:
        return "Error: Workflow orchestrator not available. Please ensure the system is properly initialized."
    
    # Create workflow
    workflow_id = orchestrator.create_workflow(
        workflow_type="refactor",
        component=params.component,
        refactoring_goals=params.refactoring_goals
    )
    
    return f"Refactoring workflow started successfully. Workflow ID: {workflow_id}. Check !collab or get_collaboration_status to see progress."

@function_tool
async def get_workflow_status(wrapper: RunContextWrapper[EnhancedContextData], params: GetWorkflowStatusParams) -> str:
    """
    Get the status of a specific workflow.
    
    Shows detailed progress including completed steps, current steps, and remaining work.
    
    Args:
        workflow_id: ID of the workflow to check
        
    Returns:
        Detailed workflow status
    """
    if logger.isEnabledFor(logging.DEBUG):
        logger.debug("get_workflow_status params=%s", params.model_dump())
    
    # Get the workflow orchestrator from metadata
    orchestrator = wrapper.context.metadata.get("workflow_orchestrator")
    if not orchestrator:
        return "Error: Workflow orchestrator not available. Please ensure the system is properly initialized."
    
    # Get workflow status
    status = orchestrator.get_workflow_status(params.workflow_id)
    
    if "error" in status:
        return f"Error: {status['error']}"
    
    # Format status
    lines = [f"=== Workflow Status: {status['name']} ==="]
    lines.append(f"ID: {status['workflow_id']}")
    lines.append(f"Status: {status['status'].upper()}")
    lines.append(f"Progress: {status['completed_steps']}/{status['total_steps']} steps ({status['progress_percentage']:.1f}%)")
    
    if status['failed_steps'] > 0:
        lines.append(f"⚠️  Failed steps: {status['failed_steps']}")
    
    if status['running_steps'] > 0:
        lines.append(f"🔄 Running steps: {status['running_steps']}")
    
    # Show step details
    lines.append("\n📋 Steps:")
    for step in status['steps']:
        status_icon = {
            "pending": "⏸️",
            "running": "🔄",
            "completed": "✅",
            "failed": "❌"
        }.get(step['status'], "❓")
        
        lines.append(f"  {status_icon} {step['description']} ({step['agent']})")
        if step['status'] == "running" and step['started_at']:
            runtime = time.time() - step['started_at']
            lines.append(f"    ⏱️  Running for {runtime:.1f} seconds")
    
    return "\n".join(lines)

@function_tool
async def list_active_workflows(wrapper: RunContextWrapper[EnhancedContextData]) -> str:
    """
    List all active workflows.
    
    Shows a summary of all currently running or pending workflows.
    
    Returns:
        List of active workflows with their status
    """
    if logger.isEnabledFor(logging.DEBUG):
        logger.debug("list_active_workflows")
    
    # Get the workflow orchestrator from metadata
    orchestrator = wrapper.context.metadata.get("workflow_orchestrator")
    if not orchestrator:
        return "Error: Workflow orchestrator not available. Please ensure the system is properly initialized."
    
    # Get active workflows
    workflows = orchestrator.list_active_workflows()
    
    if not workflows:
        return "No active workflows."
    
    lines = ["=== Active Workflows ==="]
    for workflow in workflows:
        lines.append(f"\n🔄 {workflow['name']}")
        lines.append(f"   ID: {workflow['workflow_id']}")
        lines.append(f"   Status: {workflow['status'].upper()}")
        lines.append(f"   Progress: {workflow['completed_steps']}/{workflow['total_steps']} steps ({workflow['progress_percentage']:.1f}%)")
    
    return "\n".join(lines)<|MERGE_RESOLUTION|>--- conflicted
+++ resolved
@@ -384,12 +384,11 @@
 
         # Track file in context using content (cached or new)
         track_file_entity(wrapper.context, file_path, content)
-<<<<<<< HEAD
+        codex/add-lru-cache-for-read_file
 
         result = {"content": content, "metadata": metadata}
 
         logger.debug(json.dumps({"tool": "read_file", "result_size": len(content), "cached": cached}))
-=======
         
         # Create metadata
         metadata = {
@@ -410,7 +409,7 @@
 
         if logger.isEnabledFor(logging.DEBUG):
             logger.debug("read_file result_size=%d", len(content))
->>>>>>> 95667a78
+        main
         return result
     
     except Exception as e:
