"""
Enhanced context system for SingleAgent with features from AgentSmith:
- Entity tracking (files, commands, URLs)
- Accurate token counting with tiktoken
- Session state management
- Conversation summarization
- Persistent storage between sessions
"""
from datetime import datetime
import os, time
import json
from typing import List, Optional, Dict, Any
import tiktoken 
# Configure logger
import logging
logger = logging.getLogger("SingleAgent.Context")
logger.setLevel(logging.DEBUG)

# Ensure the logs directory exists
os.makedirs("logs", exist_ok=True)

# Add a handler for the context logger
context_handler = logging.FileHandler('logs/context.log')
context_handler.setLevel(logging.DEBUG)
context_handler.setFormatter(logging.Formatter('%(asctime)s %(levelname)s %(message)s'))
logger.addHandler(context_handler)

# Import pydantic for model validation
from pydantic import BaseModel, Field


class ContextSummary(BaseModel):
    """Model for context summarization."""
    summary: str = Field(description="Summary of the context")
    timestamp: float = Field(description="Timestamp of the summarization")
    tokens_before: int = Field(description="Token count before summarization")
    tokens_after: int = Field(description="Token count after summarization")


class EntityReference(BaseModel):
    """Model for tracking entities in conversation (files, URLs, etc)."""
    entity_type: str = Field(description="Type of entity (file, url, search_query, command, etc.)")
    entity_id: str = Field(description="Unique identifier for the entity")
    value: str = Field(description="The actual entity value (path, url, command, etc.)")
    metadata: Dict[str, Any] = Field(description="Additional metadata about the entity", default_factory=dict)
    last_access: float = Field(description="Last time this entity was accessed", default_factory=time.time)
    access_count: int = Field(description="Number of times this entity was accessed", default=1)


class MemoryItem(BaseModel):
    """A memory item with timestamp and metadata - for backward compatibility"""
    content: str = Field(description="The main content of the memory item")
    item_type: str = Field(description="Type of item ('file', 'person', 'command', etc.)")
    timestamp: datetime = Field(default_factory=datetime.now, description="When this item was added")
    metadata: Dict[str, Any] = Field(default_factory=dict, description="Additional information")


class ManualContextItem(BaseModel):
    """Model for manually added context items."""
    content: str = Field(description="The content of the context item")
    label: str = Field(description="Label or identifier for this context item")
    source: str = Field(description="Source of the context item (e.g., file path)")
    timestamp: float = Field(default_factory=time.time, description="When this item was added")
    token_count: int = Field(default=0, description="Number of tokens in this context item")


class EnhancedContextData(BaseModel):
    """
    Enhanced context data with:
    - Token tracking
    - Entity tracking
    - Session state
    - Conversation history with roles
    - Summarization capabilities
    - Persistence through JSON
    - Manual context additions
    """
    # Basic project info
    working_directory: str = Field(description="Current working directory")
    project_info: Optional[Dict[str, Any]] = Field(None, description="Information about the project")
    project_name: str = Field(default="DefaultProject", description="Name of the current project")
    
    # Token management
    token_count: int = Field(default=0, description="Current token count")
    max_tokens: int = Field(default=400_000, description="Maximum tokens before summarization")
    summarization_threshold: float = Field(default=0.8, description="Threshold ratio for summarization")
    summaries: List[ContextSummary] = Field(default_factory=list, description="History of context summaries")
    
    # Chat history
    chat_messages: List[Dict[str, Any]] = Field(default_factory=list, description="Chat message history with metadata")
    max_chat_messages: int = Field(default=25, description="Maximum number of chat messages to keep")
    
    # Entity tracking
    active_entities: Dict[str, EntityReference] = Field(default_factory=dict, description="Currently tracked entities")
    current_file: Optional[str] = Field(None, description="Currently active file")
    
    # Manual context items that persist across sessions
    manual_context_items: List[ManualContextItem] = Field(default_factory=list, description="Manually added context items")
    
    # Session state (for temporary context info)
    session_state: Dict[str, Any] = Field(default_factory=dict, description="Temporary state information")
    
    # Legacy memory items (for backward compatibility)
    memory_items: List[MemoryItem] = Field(default_factory=list, description="Legacy remembered items")
    
    # Metadata
    creation_time: float = Field(default_factory=time.time, description="When this context was created")
    last_updated: float = Field(default_factory=time.time, description="When this context was last updated")
    metadata: Dict[str, Any] = Field(default_factory=dict, description="Additional context metadata")
    
    # Embedding cache (if needed for semantic search later)
    embedding_cache: Dict[str, List[float]] = Field(default_factory=dict, description="Cache of text embeddings")

    # Tokenizers (initialized on demand)
    _tokenizer: Any = None

    def __init__(self, **data):
        super().__init__(**data)
        # ensure chat history exists
        if self.chat_messages is None:
            self.chat_messages = []
        # ensure token_count exists
        if not hasattr(self, "token_count"):
            self.token_count = 0

    def get_tokenizer(self):
        if self._tokenizer is None:
            # pick an encoder for your model
            self._tokenizer = tiktoken.encoding_for_model("gpt-4o")
        return self._tokenizer

    def count_tokens(self, text: str) -> int:
        enc = self.get_tokenizer()
        return len(enc.encode(text))

    def update_token_count(self, new_tokens: int) -> None:
        self.token_count += new_tokens
        self.last_updated = time.time()

    # Chat message management
    def add_chat_message(self, role: str, content: str, extra_metadata: Optional[Dict[str, Any]] = None) -> None:
        msg_tokens = self.count_tokens(content)
        msg = {"role": role, "content": content, "token_count": msg_tokens}
        if extra_metadata:
            msg.update(extra_metadata)
        self.chat_messages.append(msg)
        # track tokens used for this message
        self.update_token_count(msg_tokens)
        # trim old messages if we exceed the max
        while len(self.chat_messages) > self.max_chat_messages:
            removed = self.chat_messages.pop(0)
            removed_tokens = removed.get("token_count", self.count_tokens(removed.get("content", "")))
            self.token_count = max(0, self.token_count - removed_tokens)
            logger.debug(
                "Trimmed chat history, removed %s tokens; %s messages remaining",
                removed_tokens,
                len(self.chat_messages),
            )

    def get_chat_history(self) -> List[Dict[str, Any]]:
        return list(self.chat_messages)

    def clear_chat_history(self) -> None:
        self.chat_messages = []
        self.token_count = 0
        self.last_updated = time.time()

    def get_chat_summary(self) -> str:
        # show last N messages as a quick summary
        recent = self.chat_messages[-5:]
        lines = []
        for m in recent:
            lines.append(f"{m['role'].upper()}: {m['content'][:100]}")
        return "\n".join(lines)

    # Context summary to inject into system prompt
    def get_context_summary(self) -> str:
        parts = []
        parts.append(f"👥 Chat messages: {len(self.chat_messages)} total")
        if self.chat_messages:
            parts.append(self.get_chat_summary())
        # optionally list manual context items
        if self.manual_context_items:
            parts.append(f"📚 Manual items: {len(self.manual_context_items)}")
            for it in self.manual_context_items[-3:]:
                preview = it.content[:50].replace("\n"," ") + ("…" if len(it.content)>50 else "")
                parts.append(f"  - {it.label}: {preview}")
        return "\n".join(parts)

    def should_summarize(self) -> bool:
        """
        Returns True if our token_count has exceeded the
        max_tokens * summarization_threshold.
        """
        return self.token_count >= self.max_tokens * self.summarization_threshold

    async def summarize_if_needed(self, openai_client) -> bool:
        """
        If should_summarize() is True, call the LLM to
        compress the context down into a single summary
        and reset chat_messages to just that summary.
        Returns True if a summarization was performed.
        """
        if not self.should_summarize():
            return False

        # Build a simple summarization prompt
        prompt = (
            "Please summarize the following context to reduce token usage:\n\n"
            + self.get_context_summary()
        )

        # Call the LLM
        resp = await openai_client.chat.completions.create(
            model="gpt-5",
            messages=[{"role": "user", "content": prompt}],
<<<<<<< HEAD
            max_output_tokens=1000
=======
            max_output_tokens=400.000
>>>>>>> 9d5028f4
        )
        summary = resp.choices[0].message.content

        # Record old/new token counts
        old_tokens = self.token_count
        new_tokens = self.count_tokens(summary)
        self.summaries.append(
            ContextSummary(
                summary=summary,
                timestamp=time.time(),
                tokens_before=old_tokens,
                tokens_after=new_tokens
            )
        )

        # Reset history and replace with the summary
        self.clear_chat_history()
        self.chat_messages.append({
            "role": "system",
            "content": f"—CONTEXT SUMMARY—\n{summary}"
        })
        self.token_count = new_tokens
        self.last_updated = time.time()
        return True

    # ----- ENTITY TRACKING -----
    def track_entity(self, entity_type: str, value: str, metadata: Dict[str, Any]):
        """
        Create or update an EntityReference in active_entities.
        """
        key = f"{entity_type}:{value}"
        now = time.time()
        if key in self.active_entities:
            ref = self.active_entities[key]
            ref.access_count += 1
            ref.last_access = now
            ref.metadata.update(metadata or {})
        else:
            ref = EntityReference(
                entity_type=entity_type,
                entity_id=key,
                value=value,
                metadata=metadata or {},
                last_access=now,
                access_count=1
            )
            self.active_entities[key] = ref
        self.last_updated = now

    def get_recent_entities(self, entity_type: str, limit: int = 5) -> List[EntityReference]:
        """
        Return up to `limit` most‐recently accessed entities of the given type.
        """
        all_refs = [r for r in self.active_entities.values() if r.entity_type == entity_type]
        all_refs.sort(key=lambda r: r.last_access, reverse=True)
        return all_refs[:limit]

    # ----- REMEMBER FILE/COMMAND -----
    def remember_file(self, file_path: str, content: str) -> None:
        """
        Called after read_file: update token count, track entity, add to memory_items.
        """
        tokens = self.count_tokens(content)
        self.update_token_count(tokens)
        # track as entity
        self.track_entity("file", file_path, {"content_preview": content[:100]})
        # add to memory for backward‐compat
        self.memory_items.append(MemoryItem(content=f"FILE {file_path} read"))
        self.last_updated = time.time()

    def remember_command(self, command: str, output: str) -> None:
        """
        Called after run_command: update token count, track entity, add to memory_items.
        """
        tokens = self.count_tokens(output)
        self.update_token_count(tokens)
        # track as entity
        self.track_entity("command", command, {"output_preview": output[:100]})
        # add to memory
        self.memory_items.append(MemoryItem(content=f"CMD `{command}` → {output[:50]}"))
        self.last_updated = time.time()

    # ----- MANUAL CONTEXT -----
    def add_manual_context(self, content: str, source: str, label: Optional[str] = None) -> str:
        """
        Tool calls this to persist a ManualContextItem.
        Returns the label used.
        """
        lbl = label or os.path.basename(source)
        tokens = self.count_tokens(content)
        item = ManualContextItem(
            content=content,
            label=lbl,
            source=source,
            timestamp=time.time(),
            token_count=tokens
        )
        self.manual_context_items.append(item)
        self.update_token_count(tokens)
        self.last_updated = time.time()
        return lbl

    # ----- MEMORY SUMMARY -----
    def get_memory_summary(self) -> str:
        """
        Return a short summary of the last few memory_items.
        """
        if not self.memory_items:
            return ""
        recent = self.memory_items[-3:]
        lines = [f"- {m.content}" for m in recent]
        return "Recent memory items:\n" + "\n".join(lines)

    # Add these methods
    def set_state(self, key: str, value: Any) -> None:
        """
        Set a value in the session state dictionary.
        
        Args:
            key: State key to set
            value: Value to store
        """
        self.session_state[key] = value
        self.last_updated = time.time()

    def get_state(self, key: str, default: Any = None) -> Any:
        """
        Get a value from the session state dictionary.
        
        Args:
            key: State key to retrieve
            default: Default value if key doesn't exist
            
        Returns:
            The stored value or default if not found
        """
        return self.session_state.get(key, default)

    def get_token_usage_info(self) -> Dict[str, Any]:
        """
        Get detailed token usage information for display.
        
        Returns:
            Dictionary with token usage details
        """
        percentage = (self.token_count / self.max_tokens) * 100 if self.max_tokens > 0 else 0
        
        # Calculate manual context tokens
        manual_context_tokens = sum(item.token_count for item in self.manual_context_items)
        
        # Calculate chat tokens
        chat_tokens = sum(self.count_tokens(msg.get("content", "")) for msg in self.chat_messages)
        
        return {
            "current": self.token_count,
            "maximum": self.max_tokens,
            "percentage": percentage,
            "remaining": self.max_tokens - self.token_count,
            "status": "good" if percentage < 50 else "warning" if percentage < 80 else "danger",
            "manual_context_tokens": manual_context_tokens,
            "chat_tokens": chat_tokens,
            "manual_context_items_count": len(self.manual_context_items),
            "chat_messages_count": len(self.chat_messages),
            "active_entities_count": len(self.active_entities),
            "memory_items_count": len(self.memory_items),
            "summarization_threshold": self.max_tokens * self.summarization_threshold,
            "needs_summarization": self.should_summarize(),
        }

    def format_token_bar(self, width: int = 20) -> str:
        """
        Create a visual progress bar for token usage.
        
        Args:
            width: Width of the progress bar in characters
            
        Returns:
            String representation of the progress bar
        """
        percentage = (self.token_count / self.max_tokens) * 100 if self.max_tokens > 0 else 0
        filled = int((percentage / 100) * width)
        return "█" * filled + "░" * (width - filled)

    def get_detailed_token_breakdown(self) -> str:
        """
        Get a formatted string with detailed token usage breakdown.
        
        Returns:
            Formatted string with token breakdown
        """
        info = self.get_token_usage_info()
        
        return f"""Token Usage Breakdown:
├─ Total Used: {info['current']:,} / {info['maximum']:,} ({info['percentage']:.1f}%)
├─ Chat Messages: {info['chat_tokens']:,} tokens ({info['chat_messages_count']} messages)
├─ Manual Context: {info['manual_context_tokens']:,} tokens ({info['manual_context_items_count']} items)
├─ Remaining: {info['remaining']:,} tokens
├─ Summarization Threshold: {info['summarization_threshold']:,} tokens
└─ Status: {info['status'].upper()} {'⚠️  NEEDS SUMMARIZATION' if info['needs_summarization'] else '✅'}

Progress: {self.format_token_bar(30)}

Tracked Entities: {info['active_entities_count']}
Memory Items: {info['memory_items_count']}"""

    def remove_manual_context(self, label: str) -> bool:
        """
        Remove a manual context item by its label.
        
        Args:
            label: Label of the context item to remove
            
        Returns:
            True if item was found and removed, False otherwise
        """
        for i, item in enumerate(self.manual_context_items):
            if item.label == label:
                removed_item = self.manual_context_items.pop(i)
                # Subtract the tokens from our count
                self.token_count -= removed_item.token_count
                self.last_updated = time.time()
                return True
        return False
    
    # Serialization methods
    async def save_to_json(self, filepath: str) -> None:
        """Save context to JSON file."""
        data = self.model_dump(exclude={'_tokenizer'})
        # Convert datetime objects to strings
        for item in data.get('memory_items', []):
            if 'timestamp' in item and hasattr(item['timestamp'], 'isoformat'):
                item['timestamp'] = item['timestamp'].isoformat()
        
        with open(filepath, 'w') as f:
            json.dump(data, f, indent=2, default=str)
        logger.info(f"Saved context to {filepath}")
    
    @classmethod
    async def load_from_json(cls, filepath: str) -> 'EnhancedContextData':
        """Load context from JSON file."""
        with open(filepath, 'r') as f:
            data = json.load(f)

        # Convert timestamp strings back to datetime objects
        for item in data.get('memory_items', []):
            if 'timestamp' in item and isinstance(item['timestamp'], str):
                item['timestamp'] = datetime.fromisoformat(item['timestamp'])

        # Ensure max_tokens is at least the default
        default_max = 400_000
        if data.get('max_tokens', default_max) < default_max:
            data['max_tokens'] = default_max

        logger.info(f"Loaded context from {filepath}")
        return cls(**data)
    
    def to_dict(self) -> Dict[str, Any]:
        """Convert to dictionary for serialization."""
        data = self.model_dump(exclude={'_tokenizer'})
        # Handle datetime serialization
        for item in data.get('memory_items', []):
            if 'timestamp' in item and hasattr(item['timestamp'], 'isoformat'):
                item['timestamp'] = item['timestamp'].isoformat()
        return data
    
    @classmethod
    def from_dict(cls, data: Dict[str, Any]) -> 'EnhancedContextData':
        """Create from dictionary."""
        # Convert timestamp strings back to datetime objects
        for item in data.get('memory_items', []):
            if 'timestamp' in item and isinstance(item['timestamp'], str):
                item['timestamp'] = datetime.fromisoformat(item['timestamp'])

        # Ensure max_tokens respects minimum default
        default_max = 400_000
        if data.get('max_tokens', default_max) < default_max:
            data['max_tokens'] = default_max

        return cls(**data)
    
    def merge_from(self, other_context: 'EnhancedContextData', merge_chat: bool = False) -> None:
        """
        Merge relevant information from another context.
        
        Args:
            other_context: The context to merge from
            merge_chat: Whether to merge recent chat messages
        """
        # Merge entities with higher access counts
        for key, entity in other_context.active_entities.items():
            if key not in self.active_entities or entity.access_count > self.active_entities[key].access_count:
                self.active_entities[key] = entity
        
        # Optionally merge recent chat history
        if merge_chat:
            # Take last N messages from other context
            recent_messages = other_context.chat_messages[-5:]
            self.chat_messages.extend(recent_messages)
            # Update token count
            for msg in recent_messages:
                self.update_token_count(self.count_tokens(msg.get('content', '')))
        
        # Merge manual context items (avoid duplicates)
        existing_labels = {item.label for item in self.manual_context_items}
        for item in other_context.manual_context_items:
            if item.label not in existing_labels:
                self.manual_context_items.append(item)
                self.update_token_count(item.token_count)
        
        # Merge session state
        self.session_state.update(other_context.session_state)
        
        # Update metadata
        self.last_updated = time.time()
        logger.info("Merged context from another instance")<|MERGE_RESOLUTION|>--- conflicted
+++ resolved
@@ -214,11 +214,11 @@
         resp = await openai_client.chat.completions.create(
             model="gpt-5",
             messages=[{"role": "user", "content": prompt}],
-<<<<<<< HEAD
+
             max_output_tokens=1000
-=======
+
             max_output_tokens=400.000
->>>>>>> 9d5028f4
+        main
         )
         summary = resp.choices[0].message.content
 
